#![allow(clippy::result_unit_err)]

<<<<<<< HEAD
#[cfg(all(
	not(feature = "newlib"),
	any(all(target_arch = "x86_64", feature = "pci"), target_arch = "riscv64")
))]
=======
#[cfg(all(not(feature = "newlib"), target_arch = "x86_64"))]
>>>>>>> da5e72d6
use crate::drivers::net::*;
use crate::environment;
#[cfg(feature = "newlib")]
use crate::synch::spinlock::SpinlockIrqSave;
use crate::syscalls::interfaces::SyscallInterface;
#[cfg(target_os = "hermit")]
use crate::{__sys_free, __sys_malloc, __sys_realloc};

pub use self::condvar::*;
pub use self::processor::*;
pub use self::random::*;
pub use self::recmutex::*;
pub use self::semaphore::*;
pub use self::spinlock::*;
pub use self::system::*;
pub use self::tasks::*;
pub use self::timer::*;

mod condvar;
pub mod fs;
mod interfaces;
#[cfg(feature = "newlib")]
mod lwip;
mod processor;
mod random;
mod recmutex;
mod semaphore;
mod spinlock;
mod system;
mod tasks;
mod timer;

#[cfg(feature = "newlib")]
const LWIP_FD_BIT: i32 = 1 << 30;

#[cfg(feature = "newlib")]
pub static LWIP_LOCK: SpinlockIrqSave<()> = SpinlockIrqSave::new(());

static mut SYS: &'static dyn SyscallInterface = &interfaces::Generic;

pub fn init() {
	unsafe {
		// We know that HermitCore has successfully initialized a network interface.
		// Now check if we can load a more specific SyscallInterface to make use of networking.
		// Uhyve interface is not (yet) supported on riscv
		#[cfg(not(target_arch = "riscv64"))]
		if environment::is_proxy() {
			panic!("Currently, we don't support the proxy mode!");
		} else if environment::is_uhyve() {
			SYS = &interfaces::Uhyve;
		}

		// Perform interface-specific initialization steps.
		SYS.init();
	}

	random_init();
	#[cfg(feature = "newlib")]
	sbrk_init();
}

#[cfg(target_os = "hermit")]
#[no_mangle]
pub extern "C" fn sys_malloc(size: usize, align: usize) -> *mut u8 {
	__sys_malloc(size, align)
}

#[cfg(target_os = "hermit")]
#[no_mangle]
pub extern "C" fn sys_realloc(ptr: *mut u8, size: usize, align: usize, new_size: usize) -> *mut u8 {
	__sys_realloc(ptr, size, align, new_size)
}

#[cfg(target_os = "hermit")]
#[no_mangle]
pub extern "C" fn sys_free(ptr: *mut u8, size: usize, align: usize) {
	__sys_free(ptr, size, align)
}

pub fn get_application_parameters() -> (i32, *const *const u8, *const *const u8) {
	unsafe { SYS.get_application_parameters() }
}

#[allow(improper_ctypes_definitions)]
extern "C" fn __sys_get_mac_address() -> Result<[u8; 6], ()> {
	unsafe { SYS.get_mac_address() }
}

#[no_mangle]
pub fn sys_get_mac_address() -> Result<[u8; 6], ()> {
	kernel_function!(__sys_get_mac_address())
}

#[allow(improper_ctypes_definitions)]
extern "C" fn __sys_get_mtu() -> Result<u16, ()> {
	unsafe { SYS.get_mtu() }
}

#[no_mangle]
pub fn sys_get_mtu() -> Result<u16, ()> {
	kernel_function!(__sys_get_mtu())
}

extern "C" fn __sys_get_tx_buffer(len: usize, ret: &mut Result<(*mut u8, usize), ()>) {
	*ret = unsafe { SYS.get_tx_buffer(len) };
}

#[allow(improper_ctypes_definitions)]
extern "C" fn __sys_free_tx_buffer(handle: usize) -> Result<(), ()> {
	unsafe { SYS.free_tx_buffer(handle) }
}

#[no_mangle]
pub fn sys_free_tx_buffer(handle: usize) -> Result<(), ()> {
	kernel_function!(__sys_free_tx_buffer(handle))
}

#[no_mangle]
pub fn sys_get_tx_buffer(len: usize) -> Result<(*mut u8, usize), ()> {
	let mut ret = Err(());
	kernel_function!(__sys_get_tx_buffer(len, &mut ret));
	ret
}

#[allow(improper_ctypes_definitions)]
extern "C" fn __sys_send_tx_buffer(handle: usize, len: usize) -> Result<(), ()> {
	unsafe { SYS.send_tx_buffer(handle, len) }
}

#[no_mangle]
pub fn sys_send_tx_buffer(handle: usize, len: usize) -> Result<(), ()> {
	kernel_function!(__sys_send_tx_buffer(handle, len))
}

extern "C" fn __sys_receive_rx_buffer(ret: &mut Result<(&'static [u8], usize), ()>) {
	*ret = unsafe { SYS.receive_rx_buffer() };
}

#[no_mangle]
pub fn sys_receive_rx_buffer() -> Result<(&'static [u8], usize), ()> {
	let mut ret = Err(());
	kernel_function!(__sys_receive_rx_buffer(&mut ret));
	ret
}

#[allow(improper_ctypes_definitions)]
extern "C" fn __sys_rx_buffer_consumed(handle: usize) -> Result<(), ()> {
	unsafe { SYS.rx_buffer_consumed(handle) }
}

#[no_mangle]
pub fn sys_rx_buffer_consumed(handle: usize) -> Result<(), ()> {
	kernel_function!(__sys_rx_buffer_consumed(handle))
}

<<<<<<< HEAD
#[cfg(all(
	not(feature = "newlib"),
	any(all(target_arch = "x86_64", feature = "pci"), target_arch = "riscv64")
))]
=======
#[cfg(all(not(feature = "newlib"), target_arch = "x86_64"))]
>>>>>>> da5e72d6
#[no_mangle]
pub extern "C" fn sys_netwait() {
	kernel_function!(netwait());
}

<<<<<<< HEAD
#[cfg(all(
	not(feature = "newlib"),
	any(all(target_arch = "x86_64", feature = "pci"), target_arch = "riscv64")
))]
=======
#[cfg(all(not(feature = "newlib"), target_arch = "x86_64"))]
>>>>>>> da5e72d6
#[no_mangle]
pub extern "C" fn sys_set_network_polling_mode(value: bool) {
	kernel_function!(set_polling_mode(value));
}

pub extern "C" fn __sys_shutdown(arg: i32) -> ! {
	// print some performance statistics
	crate::arch::kernel::print_statistics();

	unsafe { SYS.shutdown(arg) }
}

#[no_mangle]
pub extern "C" fn sys_shutdown(arg: i32) -> ! {
	kernel_function!(__sys_shutdown(arg))
}

extern "C" fn __sys_unlink(name: *const u8) -> i32 {
	unsafe { SYS.unlink(name) }
}

#[no_mangle]
pub extern "C" fn sys_unlink(name: *const u8) -> i32 {
	kernel_function!(__sys_unlink(name))
}

extern "C" fn __sys_open(name: *const u8, flags: i32, mode: i32) -> i32 {
	unsafe { SYS.open(name, flags, mode) }
}

#[no_mangle]
pub extern "C" fn sys_open(name: *const u8, flags: i32, mode: i32) -> i32 {
	kernel_function!(__sys_open(name, flags, mode))
}

extern "C" fn __sys_close(fd: i32) -> i32 {
	unsafe { SYS.close(fd) }
}

#[no_mangle]
pub extern "C" fn sys_close(fd: i32) -> i32 {
	kernel_function!(__sys_close(fd))
}

extern "C" fn __sys_read(fd: i32, buf: *mut u8, len: usize) -> isize {
	unsafe { SYS.read(fd, buf, len) }
}
#[no_mangle]
pub extern "C" fn sys_read(fd: i32, buf: *mut u8, len: usize) -> isize {
	kernel_function!(__sys_read(fd, buf, len))
}

extern "C" fn __sys_write(fd: i32, buf: *const u8, len: usize) -> isize {
	unsafe { SYS.write(fd, buf, len) }
}

#[no_mangle]
pub extern "C" fn sys_write(fd: i32, buf: *const u8, len: usize) -> isize {
	kernel_function!(__sys_write(fd, buf, len))
}

extern "C" fn __sys_lseek(fd: i32, offset: isize, whence: i32) -> isize {
	unsafe { SYS.lseek(fd, offset, whence) }
}

#[no_mangle]
pub extern "C" fn sys_lseek(fd: i32, offset: isize, whence: i32) -> isize {
	kernel_function!(__sys_lseek(fd, offset, whence))
}

extern "C" fn __sys_stat(file: *const u8, st: usize) -> i32 {
	unsafe { SYS.stat(file, st) }
}

#[no_mangle]
pub extern "C" fn sys_stat(file: *const u8, st: usize) -> i32 {
	kernel_function!(__sys_stat(file, st))
}<|MERGE_RESOLUTION|>--- conflicted
+++ resolved
@@ -1,13 +1,9 @@
 #![allow(clippy::result_unit_err)]
 
-<<<<<<< HEAD
 #[cfg(all(
 	not(feature = "newlib"),
-	any(all(target_arch = "x86_64", feature = "pci"), target_arch = "riscv64")
+	any(target_arch = "x86_64", target_arch = "riscv64")
 ))]
-=======
-#[cfg(all(not(feature = "newlib"), target_arch = "x86_64"))]
->>>>>>> da5e72d6
 use crate::drivers::net::*;
 use crate::environment;
 #[cfg(feature = "newlib")]
@@ -163,27 +159,19 @@
 	kernel_function!(__sys_rx_buffer_consumed(handle))
 }
 
-<<<<<<< HEAD
 #[cfg(all(
 	not(feature = "newlib"),
-	any(all(target_arch = "x86_64", feature = "pci"), target_arch = "riscv64")
+	any(target_arch = "x86_64", target_arch = "riscv64")
 ))]
-=======
-#[cfg(all(not(feature = "newlib"), target_arch = "x86_64"))]
->>>>>>> da5e72d6
 #[no_mangle]
 pub extern "C" fn sys_netwait() {
 	kernel_function!(netwait());
 }
 
-<<<<<<< HEAD
 #[cfg(all(
 	not(feature = "newlib"),
-	any(all(target_arch = "x86_64", feature = "pci"), target_arch = "riscv64")
+	any(target_arch = "x86_64", target_arch = "riscv64")
 ))]
-=======
-#[cfg(all(not(feature = "newlib"), target_arch = "x86_64"))]
->>>>>>> da5e72d6
 #[no_mangle]
 pub extern "C" fn sys_set_network_polling_mode(value: bool) {
 	kernel_function!(set_polling_mode(value));
