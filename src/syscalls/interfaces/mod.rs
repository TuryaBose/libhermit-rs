use alloc::boxed::Box;
use alloc::vec::Vec;
use core::{isize, ptr, slice, str};

use crate::arch;
#[cfg(target_arch = "riscv64")]
use crate::arch::kernel::mmio::get_network_driver;
#[cfg(all(feature = "pci", not(target_arch = "riscv64")))]
use crate::arch::kernel::pci::get_network_driver;
use crate::console::CONSOLE;
use crate::environment;
use crate::errno::*;
use crate::ffi::CStr;
use crate::syscalls::fs::{self, FilePerms, PosixFile, SeekWhence};

#[cfg(all(not(feature = "pci"), not(target_arch = "aarch64")))]
use arch::kernel::mmio::get_network_driver;
#[cfg(all(feature = "pci", not(target_arch = "aarch64")))]
use arch::kernel::pci::get_network_driver;

pub use self::generic::*;
pub use self::uhyve::*;

mod generic;
mod uhyve;

const SEEK_SET: i32 = 0;
const SEEK_CUR: i32 = 1;
const SEEK_END: i32 = 2;

impl TryFrom<i32> for SeekWhence {
	type Error = &'static str;

	fn try_from(value: i32) -> Result<Self, Self::Error> {
		match value {
			SEEK_CUR => Ok(SeekWhence::Cur),
			SEEK_SET => Ok(SeekWhence::Set),
			SEEK_END => Ok(SeekWhence::End),
			_ => Err("Got invalid seek whence parameter!"),
		}
	}
}

// TODO: these are defined in hermit-abi. Should we use a constants crate imported in both?
//const O_RDONLY: i32 = 0o0000;
const O_WRONLY: i32 = 0o0001;
const O_RDWR: i32 = 0o0002;
const O_CREAT: i32 = 0o0100;
const O_EXCL: i32 = 0o0200;
const O_TRUNC: i32 = 0o1000;
const O_APPEND: i32 = 0o2000;
const O_DIRECT: i32 = 0o40000;

fn open_flags_to_perm(flags: i32, mode: u32) -> FilePerms {
	// mode is passed in as hex (0x777). Linux/Fuse expects octal (0o777).
	// just passing mode as is to FUSE create, leads to very weird permissions: 0b0111_0111_0111 -> 'r-x rwS rwt'
	// TODO: change in stdlib
	let mode =
		match mode {
			0x777 => 0o777,
			0 => 0,
			_ => {
				info!("Mode neither 777 nor 0, should never happen with current hermit stdlib! Using 777");
				0o777
			}
		};

	let mut perms = FilePerms {
		raw: flags as u32,
		mode,
		..Default::default()
	};
	perms.write = flags & (O_WRONLY | O_RDWR) != 0;
	perms.creat = flags & (O_CREAT) != 0;
	perms.excl = flags & (O_EXCL) != 0;
	perms.trunc = flags & (O_TRUNC) != 0;
	perms.append = flags & (O_APPEND) != 0;
	perms.directio = flags & (O_DIRECT) != 0;
	if flags & !(O_WRONLY | O_RDWR | O_CREAT | O_EXCL | O_TRUNC | O_APPEND | O_DIRECT) != 0 {
		warn!("Unknown file flags used! {}", flags);
	}
	perms
}

pub trait SyscallInterface: Send + Sync {
	fn init(&self) {
		// Interface-specific initialization steps.
	}

	fn get_application_parameters(&self) -> (i32, *const *const u8, *const *const u8) {
		let mut argv = Vec::new();

		let name = Box::leak(Box::new("{name}\0")).as_ptr();
		argv.push(name);

		if let Some(args) = environment::get_command_line_argv() {
			debug!("Setting argv as: {:?}", args);
			for a in args {
				let ptr = Box::leak(format!("{}\0", a).into_boxed_str()).as_ptr();
				argv.push(ptr);
			}
		}

		let environ = ptr::null() as *const *const u8;

		let argc = argv.len() as i32;
		let argv = Box::leak(argv.into_boxed_slice()).as_ptr();

		(argc, argv, environ)
	}

	fn shutdown(&self, _arg: i32) -> ! {
		arch::processor::shutdown()
	}

	fn get_mac_address(&self) -> Result<[u8; 6], ()> {
<<<<<<< HEAD
		#[cfg(any(feature = "pci", target_arch = "riscv64"))]
=======
		#[cfg(not(target_arch = "aarch64"))]
>>>>>>> da5e72d6
		match get_network_driver() {
			Some(driver) => Ok(driver.lock().get_mac_address()),
			_ => Err(()),
		}
<<<<<<< HEAD
		#[cfg(not(any(target_arch = "riscv64", feature = "pci")))]
=======
		#[cfg(target_arch = "aarch64")]
>>>>>>> da5e72d6
		Err(())
	}

	fn get_mtu(&self) -> Result<u16, ()> {
<<<<<<< HEAD
		#[cfg(any(feature = "pci", target_arch = "riscv64"))]
=======
		#[cfg(not(target_arch = "aarch64"))]
>>>>>>> da5e72d6
		match get_network_driver() {
			Some(driver) => Ok(driver.lock().get_mtu()),
			_ => Err(()),
		}
<<<<<<< HEAD
		#[cfg(not(any(target_arch = "riscv64", feature = "pci")))]
=======
		#[cfg(target_arch = "aarch64")]
>>>>>>> da5e72d6
		Err(())
	}

	fn has_packet(&self) -> bool {
<<<<<<< HEAD
		#[cfg(any(feature = "pci", target_arch = "riscv64"))]
=======
		#[cfg(not(target_arch = "aarch64"))]
>>>>>>> da5e72d6
		match get_network_driver() {
			Some(driver) => driver.lock().has_packet(),
			_ => false,
		}
<<<<<<< HEAD
		#[cfg(not(any(target_arch = "riscv64", feature = "pci")))]
=======
		#[cfg(target_arch = "aarch64")]
>>>>>>> da5e72d6
		false
	}

	fn get_tx_buffer(&self, len: usize) -> Result<(*mut u8, usize), ()> {
<<<<<<< HEAD
		#[cfg(any(feature = "pci", target_arch = "riscv64"))]
=======
		#[cfg(not(target_arch = "aarch64"))]
>>>>>>> da5e72d6
		match get_network_driver() {
			Some(driver) => driver.lock().get_tx_buffer(len),
			_ => Err(()),
		}
<<<<<<< HEAD
		#[cfg(not(any(target_arch = "riscv64", feature = "pci")))]
=======
		#[cfg(target_arch = "aarch64")]
>>>>>>> da5e72d6
		Err(())
	}

	fn free_tx_buffer(&self, handle: usize) -> Result<(), ()> {
<<<<<<< HEAD
		#[cfg(any(feature = "pci", target_arch = "riscv64"))]
=======
		#[cfg(not(target_arch = "aarch64"))]
>>>>>>> da5e72d6
		match get_network_driver() {
			Some(driver) => {
				driver.lock().free_tx_buffer(handle);
				Ok(())
			}
			_ => Err(()),
		}
<<<<<<< HEAD
		#[cfg(not(any(target_arch = "riscv64", feature = "pci")))]
=======
		#[cfg(target_arch = "aarch64")]
>>>>>>> da5e72d6
		Err(())
	}

	fn send_tx_buffer(&self, handle: usize, len: usize) -> Result<(), ()> {
<<<<<<< HEAD
		#[cfg(any(feature = "pci", target_arch = "riscv64"))]
=======
		#[cfg(not(target_arch = "aarch64"))]
>>>>>>> da5e72d6
		match get_network_driver() {
			Some(driver) => driver.lock().send_tx_buffer(handle, len),
			_ => Err(()),
		}
<<<<<<< HEAD
		#[cfg(not(any(target_arch = "riscv64", feature = "pci")))]
=======
		#[cfg(target_arch = "aarch64")]
>>>>>>> da5e72d6
		Err(())
	}

	fn receive_rx_buffer(&self) -> Result<(&'static [u8], usize), ()> {
<<<<<<< HEAD
		#[cfg(any(feature = "pci", target_arch = "riscv64"))]
=======
		#[cfg(not(target_arch = "aarch64"))]
>>>>>>> da5e72d6
		match get_network_driver() {
			Some(driver) => driver.lock().receive_rx_buffer(),
			_ => Err(()),
		}
<<<<<<< HEAD
		#[cfg(not(any(target_arch = "riscv64", feature = "pci")))]
=======
		#[cfg(target_arch = "aarch64")]
>>>>>>> da5e72d6
		Err(())
	}

	fn rx_buffer_consumed(&self, handle: usize) -> Result<(), ()> {
<<<<<<< HEAD
		#[cfg(any(feature = "pci", target_arch = "riscv64"))]
=======
		#[cfg(not(target_arch = "aarch64"))]
>>>>>>> da5e72d6
		match get_network_driver() {
			Some(driver) => {
				driver.lock().rx_buffer_consumed(handle);
				Ok(())
			}
			_ => Err(()),
		}
<<<<<<< HEAD
		#[cfg(not(any(target_arch = "riscv64", feature = "pci")))]
=======
		#[cfg(target_arch = "aarch64")]
>>>>>>> da5e72d6
		Err(())
	}

	#[cfg(not(target_arch = "x86_64"))]
	fn unlink(&self, _name: *const u8) -> i32 {
		debug!("unlink is unimplemented, returning -ENOSYS");
		-ENOSYS
	}

	#[cfg(target_arch = "x86_64")]
	fn unlink(&self, name: *const u8) -> i32 {
		let name = unsafe { CStr::from_ptr(name as _) }.to_str().unwrap();
		debug!("unlink {}", name);

		fs::FILESYSTEM
			.lock()
			.unlink(name)
			.expect("Unlinking failed!"); // TODO: error handling
		0
	}

	#[cfg(not(target_arch = "x86_64"))]
	fn open(&self, _name: *const u8, _flags: i32, _mode: i32) -> i32 {
		debug!("open is unimplemented, returning -ENOSYS");
		-ENOSYS
	}

	#[cfg(target_arch = "x86_64")]
	fn open(&self, name: *const u8, flags: i32, mode: i32) -> i32 {
		//! mode is 0x777 (0b0111_0111_0111), when flags | O_CREAT, else 0
		//! flags is bitmask of O_DEC_* defined above.
		//! (taken from rust stdlib/sys hermit target )

		let name = unsafe { CStr::from_ptr(name as _) }.to_str().unwrap();
		debug!("Open {}, {}, {}", name, flags, mode);

		let mut fs = fs::FILESYSTEM.lock();
		let fd = fs.open(name, open_flags_to_perm(flags, mode as u32));

		if let Ok(fd) = fd {
			fd as i32
		} else {
			-1
		}
	}

	fn close(&self, fd: i32) -> i32 {
		// we don't have to close standard descriptors
		if fd < 3 {
			return 0;
		}

		let mut fs = fs::FILESYSTEM.lock();
		fs.close(fd as u64);
		0
	}

	#[cfg(not(target_arch = "x86_64"))]
	fn read(&self, _fd: i32, _buf: *mut u8, _len: usize) -> isize {
		debug!("read is unimplemented, returning -ENOSYS");
		-ENOSYS as isize
	}

	#[cfg(target_arch = "x86_64")]
	fn read(&self, fd: i32, buf: *mut u8, len: usize) -> isize {
		debug!("Read! {}, {}", fd, len);

		let mut fs = fs::FILESYSTEM.lock();
		let mut read_bytes = 0;
		fs.fd_op(fd as u64, |file: &mut Box<dyn PosixFile + Send>| {
			let dat = file.read(len as u32).unwrap(); // TODO: might fail

			read_bytes = dat.len();
			unsafe {
				core::slice::from_raw_parts_mut(buf, read_bytes).copy_from_slice(&dat);
			}
		});

		read_bytes as isize
	}

	fn write(&self, fd: i32, buf: *const u8, len: usize) -> isize {
		assert!(len <= isize::MAX as usize);
		let buf = unsafe { slice::from_raw_parts(buf, len) };

		if fd > 2 {
			// Normal file
			let mut written_bytes = 0;
			let mut fs = fs::FILESYSTEM.lock();
			fs.fd_op(fd as u64, |file: &mut Box<dyn PosixFile + Send>| {
				written_bytes = file.write(buf).unwrap(); // TODO: might fail
			});
			debug!("Write done! {}", written_bytes);
			written_bytes as isize
		} else {
			// stdin/err/out all go to console
			CONSOLE.lock().write_all(buf);

			len as isize
		}
	}

	fn lseek(&self, fd: i32, offset: isize, whence: i32) -> isize {
		debug!("lseek! {}, {}, {}", fd, offset, whence);

		let mut fs = fs::FILESYSTEM.lock();
		let mut ret = 0;
		fs.fd_op(fd as u64, |file: &mut Box<dyn PosixFile + Send>| {
			ret = file.lseek(offset, whence.try_into().unwrap()).unwrap(); // TODO: might fail
		});

		ret as isize
	}

	fn stat(&self, _file: *const u8, _st: usize) -> i32 {
		info!("stat is unimplemented");
		-ENOSYS
	}
}<|MERGE_RESOLUTION|>--- conflicted
+++ resolved
@@ -3,10 +3,6 @@
 use core::{isize, ptr, slice, str};
 
 use crate::arch;
-#[cfg(target_arch = "riscv64")]
-use crate::arch::kernel::mmio::get_network_driver;
-#[cfg(all(feature = "pci", not(target_arch = "riscv64")))]
-use crate::arch::kernel::pci::get_network_driver;
 use crate::console::CONSOLE;
 use crate::environment;
 use crate::errno::*;
@@ -114,83 +110,47 @@
 	}
 
 	fn get_mac_address(&self) -> Result<[u8; 6], ()> {
-<<<<<<< HEAD
-		#[cfg(any(feature = "pci", target_arch = "riscv64"))]
-=======
-		#[cfg(not(target_arch = "aarch64"))]
->>>>>>> da5e72d6
+		#[cfg(not(target_arch = "aarch64"))]
 		match get_network_driver() {
 			Some(driver) => Ok(driver.lock().get_mac_address()),
 			_ => Err(()),
 		}
-<<<<<<< HEAD
-		#[cfg(not(any(target_arch = "riscv64", feature = "pci")))]
-=======
-		#[cfg(target_arch = "aarch64")]
->>>>>>> da5e72d6
+		#[cfg(target_arch = "aarch64")]
 		Err(())
 	}
 
 	fn get_mtu(&self) -> Result<u16, ()> {
-<<<<<<< HEAD
-		#[cfg(any(feature = "pci", target_arch = "riscv64"))]
-=======
-		#[cfg(not(target_arch = "aarch64"))]
->>>>>>> da5e72d6
+		#[cfg(not(target_arch = "aarch64"))]
 		match get_network_driver() {
 			Some(driver) => Ok(driver.lock().get_mtu()),
 			_ => Err(()),
 		}
-<<<<<<< HEAD
-		#[cfg(not(any(target_arch = "riscv64", feature = "pci")))]
-=======
-		#[cfg(target_arch = "aarch64")]
->>>>>>> da5e72d6
+		#[cfg(target_arch = "aarch64")]
 		Err(())
 	}
 
 	fn has_packet(&self) -> bool {
-<<<<<<< HEAD
-		#[cfg(any(feature = "pci", target_arch = "riscv64"))]
-=======
-		#[cfg(not(target_arch = "aarch64"))]
->>>>>>> da5e72d6
+		#[cfg(not(target_arch = "aarch64"))]
 		match get_network_driver() {
 			Some(driver) => driver.lock().has_packet(),
 			_ => false,
 		}
-<<<<<<< HEAD
-		#[cfg(not(any(target_arch = "riscv64", feature = "pci")))]
-=======
-		#[cfg(target_arch = "aarch64")]
->>>>>>> da5e72d6
+		#[cfg(target_arch = "aarch64")]
 		false
 	}
 
 	fn get_tx_buffer(&self, len: usize) -> Result<(*mut u8, usize), ()> {
-<<<<<<< HEAD
-		#[cfg(any(feature = "pci", target_arch = "riscv64"))]
-=======
-		#[cfg(not(target_arch = "aarch64"))]
->>>>>>> da5e72d6
+		#[cfg(not(target_arch = "aarch64"))]
 		match get_network_driver() {
 			Some(driver) => driver.lock().get_tx_buffer(len),
 			_ => Err(()),
 		}
-<<<<<<< HEAD
-		#[cfg(not(any(target_arch = "riscv64", feature = "pci")))]
-=======
-		#[cfg(target_arch = "aarch64")]
->>>>>>> da5e72d6
+		#[cfg(target_arch = "aarch64")]
 		Err(())
 	}
 
 	fn free_tx_buffer(&self, handle: usize) -> Result<(), ()> {
-<<<<<<< HEAD
-		#[cfg(any(feature = "pci", target_arch = "riscv64"))]
-=======
-		#[cfg(not(target_arch = "aarch64"))]
->>>>>>> da5e72d6
+		#[cfg(not(target_arch = "aarch64"))]
 		match get_network_driver() {
 			Some(driver) => {
 				driver.lock().free_tx_buffer(handle);
@@ -198,56 +158,32 @@
 			}
 			_ => Err(()),
 		}
-<<<<<<< HEAD
-		#[cfg(not(any(target_arch = "riscv64", feature = "pci")))]
-=======
-		#[cfg(target_arch = "aarch64")]
->>>>>>> da5e72d6
+		#[cfg(target_arch = "aarch64")]
 		Err(())
 	}
 
 	fn send_tx_buffer(&self, handle: usize, len: usize) -> Result<(), ()> {
-<<<<<<< HEAD
-		#[cfg(any(feature = "pci", target_arch = "riscv64"))]
-=======
-		#[cfg(not(target_arch = "aarch64"))]
->>>>>>> da5e72d6
+		#[cfg(not(target_arch = "aarch64"))]
 		match get_network_driver() {
 			Some(driver) => driver.lock().send_tx_buffer(handle, len),
 			_ => Err(()),
 		}
-<<<<<<< HEAD
-		#[cfg(not(any(target_arch = "riscv64", feature = "pci")))]
-=======
-		#[cfg(target_arch = "aarch64")]
->>>>>>> da5e72d6
+		#[cfg(target_arch = "aarch64")]
 		Err(())
 	}
 
 	fn receive_rx_buffer(&self) -> Result<(&'static [u8], usize), ()> {
-<<<<<<< HEAD
-		#[cfg(any(feature = "pci", target_arch = "riscv64"))]
-=======
-		#[cfg(not(target_arch = "aarch64"))]
->>>>>>> da5e72d6
+		#[cfg(not(target_arch = "aarch64"))]
 		match get_network_driver() {
 			Some(driver) => driver.lock().receive_rx_buffer(),
 			_ => Err(()),
 		}
-<<<<<<< HEAD
-		#[cfg(not(any(target_arch = "riscv64", feature = "pci")))]
-=======
-		#[cfg(target_arch = "aarch64")]
->>>>>>> da5e72d6
+		#[cfg(target_arch = "aarch64")]
 		Err(())
 	}
 
 	fn rx_buffer_consumed(&self, handle: usize) -> Result<(), ()> {
-<<<<<<< HEAD
-		#[cfg(any(feature = "pci", target_arch = "riscv64"))]
-=======
-		#[cfg(not(target_arch = "aarch64"))]
->>>>>>> da5e72d6
+		#[cfg(not(target_arch = "aarch64"))]
 		match get_network_driver() {
 			Some(driver) => {
 				driver.lock().rx_buffer_consumed(handle);
@@ -255,11 +191,7 @@
 			}
 			_ => Err(()),
 		}
-<<<<<<< HEAD
-		#[cfg(not(any(target_arch = "riscv64", feature = "pci")))]
-=======
-		#[cfg(target_arch = "aarch64")]
->>>>>>> da5e72d6
+		#[cfg(target_arch = "aarch64")]
 		Err(())
 	}
 
