<<<<<<< HEAD
// Copyright (c) 2018 Stefan Lankes, RWTH Aachen University
//
// Licensed under the Apache License, Version 2.0, <LICENSE-APACHE or
// http://apache.org/licenses/LICENSE-2.0> or the MIT license <LICENSE-MIT or
// http://opensource.org/licenses/MIT>, at your option. This file may not be
// copied, modified, or distributed except according to those terms.

use alloc::boxed::Box;
use alloc::vec::Vec;
=======
use alloc::{boxed::Box, vec::Vec};
>>>>>>> 886b162d
use core::mem;

#[cfg(target_arch = "x86_64")]
use x86::io::*;

use crate::arch;
use crate::arch::mm::paging;
use crate::arch::mm::{PhysAddr, VirtAddr};
use crate::syscalls::interfaces::SyscallInterface;
#[cfg(feature = "newlib")]
use crate::syscalls::lwip::sys_lwip_get_errno;
#[cfg(feature = "newlib")]
use crate::syscalls::{LWIP_FD_BIT, LWIP_LOCK};

const UHYVE_PORT_WRITE: u16 = 0x400;
const UHYVE_PORT_OPEN: u16 = 0x440;
const UHYVE_PORT_CLOSE: u16 = 0x480;
const UHYVE_PORT_READ: u16 = 0x500;
const UHYVE_PORT_EXIT: u16 = 0x540;
const UHYVE_PORT_LSEEK: u16 = 0x580;
const UHYVE_PORT_CMDSIZE: u16 = 0x740;
const UHYVE_PORT_CMDVAL: u16 = 0x780;
const UHYVE_PORT_UNLINK: u16 = 0x840;

#[cfg(feature = "newlib")]
extern "C" {
	fn lwip_write(fd: i32, buf: *const u8, len: usize) -> i32;
	fn lwip_read(fd: i32, buf: *mut u8, len: usize) -> i32;
}

/// forward a request to the hypervisor uhyve
#[inline]
fn uhyve_send<T>(port: u16, data: &mut T) {
	let ptr = VirtAddr(data as *mut _ as u64);
	let physical_address = paging::virtual_to_physical(ptr);

	#[cfg(target_arch = "x86_64")]
	unsafe {
		outl(port, physical_address.as_u64() as u32);
	}
}

const MAX_ARGC_ENVC: usize = 128;

#[repr(C, packed)]
struct SysCmdsize {
	argc: i32,
	argsz: [i32; MAX_ARGC_ENVC],
	envc: i32,
	envsz: [i32; MAX_ARGC_ENVC],
}

impl SysCmdsize {
	fn new() -> SysCmdsize {
		SysCmdsize {
			argc: 0,
			argsz: [0; MAX_ARGC_ENVC],
			envc: 0,
			envsz: [0; MAX_ARGC_ENVC],
		}
	}
}

#[repr(C, packed)]
struct SysCmdval {
	argv: PhysAddr,
	envp: PhysAddr,
}

impl SysCmdval {
	fn new(argv: VirtAddr, envp: VirtAddr) -> SysCmdval {
		SysCmdval {
			argv: paging::virtual_to_physical(argv),
			envp: paging::virtual_to_physical(envp),
		}
	}
}

#[repr(C, packed)]
struct SysExit {
	arg: i32,
}

impl SysExit {
	fn new(arg: i32) -> SysExit {
		SysExit { arg }
	}
}

#[repr(C, packed)]
struct SysUnlink {
	name: PhysAddr,
	ret: i32,
}

impl SysUnlink {
	fn new(name: VirtAddr) -> SysUnlink {
		SysUnlink {
			name: paging::virtual_to_physical(name),
			ret: -1,
		}
	}
}

#[repr(C, packed)]
struct SysOpen {
	name: PhysAddr,
	flags: i32,
	mode: i32,
	ret: i32,
}

impl SysOpen {
	fn new(name: VirtAddr, flags: i32, mode: i32) -> SysOpen {
		SysOpen {
			name: paging::virtual_to_physical(name),
			flags,
			mode,
			ret: -1,
		}
	}
}

#[repr(C, packed)]
struct SysClose {
	fd: i32,
	ret: i32,
}

impl SysClose {
	fn new(fd: i32) -> SysClose {
		SysClose { fd, ret: -1 }
	}
}

#[repr(C, packed)]
struct SysRead {
	fd: i32,
	buf: *const u8,
	len: usize,
	ret: isize,
}

impl SysRead {
	fn new(fd: i32, buf: *const u8, len: usize) -> SysRead {
		SysRead {
			fd,
			buf,
			len,
			ret: -1,
		}
	}
}

#[repr(C, packed)]
struct SysWrite {
	fd: i32,
	buf: *const u8,
	len: usize,
}

impl SysWrite {
	fn new(fd: i32, buf: *const u8, len: usize) -> SysWrite {
		SysWrite { fd, buf, len }
	}
}

#[repr(C, packed)]
struct SysLseek {
	fd: i32,
	offset: isize,
	whence: i32,
}

impl SysLseek {
	fn new(fd: i32, offset: isize, whence: i32) -> SysLseek {
		SysLseek { fd, offset, whence }
	}
}

pub struct Uhyve;

impl SyscallInterface for Uhyve {
	fn open(&self, name: *const u8, flags: i32, mode: i32) -> i32 {
		let mut sysopen = SysOpen::new(VirtAddr(name as u64), flags, mode);
		uhyve_send(UHYVE_PORT_OPEN, &mut sysopen);

		sysopen.ret
	}

	fn unlink(&self, name: *const u8) -> i32 {
		let mut sysunlink = SysUnlink::new(VirtAddr(name as u64));
		uhyve_send(UHYVE_PORT_UNLINK, &mut sysunlink);

		sysunlink.ret
	}

	fn close(&self, fd: i32) -> i32 {
		let mut sysclose = SysClose::new(fd);
		uhyve_send(UHYVE_PORT_CLOSE, &mut sysclose);

		sysclose.ret
	}

	/// ToDo: This function needs a description - also applies to trait in src/syscalls/interfaces/mod.rs
	///
	/// ToDo: Add Safety section under which circumctances this is safe/unsafe to use
	/// ToDo: Add an Errors section - What happens when e.g. malloc fails, how is that handled (currently it isn't)
	#[cfg(target_os = "hermit")]
	fn get_application_parameters(&self) -> (i32, *const *const u8, *const *const u8) {
		// determine the number of arguments and environment variables
		let mut syscmdsize = SysCmdsize::new();
		uhyve_send(UHYVE_PORT_CMDSIZE, &mut syscmdsize);

		// create array to receive all arguments
		let mut argv = Box::new(Vec::with_capacity(syscmdsize.argc as usize));
		let mut argv_phy = Vec::with_capacity(syscmdsize.argc as usize);
		for i in 0..syscmdsize.argc as usize {
			argv.push(crate::__sys_malloc(
				syscmdsize.argsz[i] as usize * mem::size_of::<u8>(),
				1,
			));
			argv_phy
				.push(paging::virtual_to_physical(VirtAddr(argv[i] as u64)).as_u64() as *const u8);
		}

		// create array to receive the environment
		let mut env = Box::new(Vec::with_capacity(syscmdsize.envc as usize + 1));
		let mut env_phy = Vec::with_capacity(syscmdsize.envc as usize + 1);
		for i in 0..syscmdsize.envc as usize {
			env.push(crate::__sys_malloc(
				syscmdsize.envsz[i] as usize * mem::size_of::<u8>(),
				1,
			));
			env_phy
				.push(paging::virtual_to_physical(VirtAddr(env[i] as u64)).as_u64() as *const u8);
		}

		// ask uhyve for the environment
		let mut syscmdval = SysCmdval::new(
			VirtAddr(argv_phy.as_ptr() as u64),
			VirtAddr(env_phy.as_ptr() as u64),
		);
		uhyve_send(UHYVE_PORT_CMDVAL, &mut syscmdval);

		let (argv_ptr, _, _) = argv.into_raw_parts();
		let (env_ptr, _, _) = env.into_raw_parts();
		(
			syscmdsize.argc,
			argv_ptr as *const *const u8,
			env_ptr as *const *const u8,
		)
	}

	fn shutdown(&self, arg: i32) -> ! {
		let mut sysexit = SysExit::new(arg);
		uhyve_send(UHYVE_PORT_EXIT, &mut sysexit);

		loop {
			arch::processor::halt();
		}
	}

	fn read(&self, fd: i32, buf: *mut u8, len: usize) -> isize {
		// do we have an LwIP file descriptor?
		#[cfg(feature = "newlib")]
		{
			if (fd & LWIP_FD_BIT) != 0 {
				// take lock to protect LwIP
				let _guard = LWIP_LOCK.lock();
				let ret;

				unsafe {
					ret = lwip_read(fd & !LWIP_FD_BIT, buf as *mut u8, len);
				}
				if ret < 0 {
					return -sys_lwip_get_errno() as isize;
				}

				return ret as isize;
			}
		}

		let mut sysread = SysRead::new(fd, buf, len);
		uhyve_send(UHYVE_PORT_READ, &mut sysread);

		sysread.ret
	}

	fn write(&self, fd: i32, buf: *const u8, len: usize) -> isize {
		// do we have an LwIP file descriptor?
		#[cfg(feature = "newlib")]
		{
			if (fd & LWIP_FD_BIT) != 0 {
				// take lock to protect LwIP
				let _guard = LWIP_LOCK.lock();
				let ret;

				unsafe {
					ret = lwip_write(fd & !LWIP_FD_BIT, buf as *const u8, len);
				}
				if ret < 0 {
					return -sys_lwip_get_errno() as isize;
				}

				return ret as isize;
			}
		}

		let mut syswrite = SysWrite::new(fd, buf, len);
		uhyve_send(UHYVE_PORT_WRITE, &mut syswrite);

		syswrite.len as isize
	}

	fn lseek(&self, fd: i32, offset: isize, whence: i32) -> isize {
		let mut syslseek = SysLseek::new(fd, offset, whence);
		uhyve_send(UHYVE_PORT_LSEEK, &mut syslseek);

		syslseek.offset
	}
}<|MERGE_RESOLUTION|>--- conflicted
+++ resolved
@@ -1,16 +1,4 @@
-<<<<<<< HEAD
-// Copyright (c) 2018 Stefan Lankes, RWTH Aachen University
-//
-// Licensed under the Apache License, Version 2.0, <LICENSE-APACHE or
-// http://apache.org/licenses/LICENSE-2.0> or the MIT license <LICENSE-MIT or
-// http://opensource.org/licenses/MIT>, at your option. This file may not be
-// copied, modified, or distributed except according to those terms.
-
-use alloc::boxed::Box;
-use alloc::vec::Vec;
-=======
 use alloc::{boxed::Box, vec::Vec};
->>>>>>> 886b162d
 use core::mem;
 
 #[cfg(target_arch = "x86_64")]
