--- conflicted
+++ resolved
@@ -78,7 +78,6 @@
 
 [target.'cfg(target_arch = "aarch64")'.dependencies.aarch64]
 version = "0.0.6"
-<<<<<<< HEAD
 default-features = false
 
 [target.'cfg(target_arch = "riscv64")'.dependencies.riscv]
@@ -93,28 +92,5 @@
 [target.'cfg(target_arch = "riscv64")'.dependencies.tock-registers]
 version = "0.7.0"
 
-# The development profile, used for `cargo build`.
-[profile.dev]
-opt-level = 1      # controls the `--opt-level` the compiler builds with
-debug = true       # controls whether the compiler passes `-C debuginfo`
-# a value of `true` is equivalent to `2`
-rpath = false      # controls whether the compiler passes `-C rpath`
-lto = false         # controls `-C lto` for binaries and staticlibs
-debug-assertions = true # controls whether debug assertions are enabled
-# Disabled because of https://github.com/rust-lang/cargo/issues/7359
-# panic = "abort" # Call abort on panic https://github.com/rust-lang/rust/pull/32900
-
-# The release profile, used for `cargo build --release`.
-[profile.release]
-opt-level = 2
-debug = false
-rpath = false
-lto = false
-debug-assertions = false
-# panic = "abort"
-
 [patch.crates-io]
-riscv = { git = "https://github.com/simonschoening/riscv.git" }
-=======
-default-features = false
->>>>>>> da5e72d6
+riscv = { git = "https://github.com/simonschoening/riscv.git" }