[package]
name = "rusty-hermit"
version = "0.3.45"
authors = [
	"Stefan Lankes <slankes@eonerc.rwth-aachen.de>",
	"Colin Finck <colin.finck@rwth-aachen.de>"
]
build = "build.rs"
license = "MIT/Apache-2.0"
readme = "README.md"
keywords = ["unikernel", "libos"]
categories = ["os"]
repository = "https://github.com/hermitcore/rusty-hermit"
documentation = "https://hermitcore.github.io/libhermit-rs/hermit/"
edition = "2018"
description = """
A Rust-based library operting system
"""
exclude = ["/img/*", "./CMakeLists.txt", "/Dockerfile", "/.gitlab-ci.yml", ".gitignore", ".gitattributes", "/.vscode/*", "/.github/*"]

[lib]
crate-type = ["staticlib", "lib"]  # "lib" required for integration tests
name = "hermit"

[[test]]
name = "basic_print"
harness = false

[[test]]
name = "basic_math"
harness = true

[[test]]
name = "measure_startup_time"
harness = false

[features]
<<<<<<< HEAD
default = ["pci", "acpi", "smp"]
=======
default = ["pci", "acpi", "fsgsbase"]
>>>>>>> f5d1de1f
vga = []
newlib = []
pci = []
acpi = []
<<<<<<< HEAD
smp = []
=======
fsgsbase = []
>>>>>>> f5d1de1f

[dev-dependencies]
x86 = { version = "0.34.*", default-features = false }
float-cmp = "0.8.0"

[dependencies.scopeguard]
version = "1.1"
default-features = false

[dev-dependencies.num-traits]
version = "0.2"
default-features = false
# features = ["i128"] // Blocked by: https://github.com/rust-num/num-traits/issues/177

[dependencies]
bitflags = "1.2"
#cfg-if = "0.1"
#byteorder = { version = "1.0", default-features = false }
num-derive = "0.3"
crossbeam-utils = { version = "0.8", default-features = false }

[dependencies.num]
version = "0.3"
default-features = false

[dependencies.num-traits]
version = "0.2"
default-features = false

[dependencies.log]
version = "0.4"
default-features = false
#features = ["release_max_level_info"]

[target.'cfg(target_arch = "x86_64")'.dependencies.multiboot]
version = "0.6.*"

[target.'cfg(target_arch = "x86_64")'.dependencies.x86]
version = "0.34.*"
default-features = false

# The development profile, used for `cargo build`.
[profile.dev]
opt-level = 1      # controls the `--opt-level` the compiler builds with
debug = true       # controls whether the compiler passes `-C debuginfo`
# a value of `true` is equivalent to `2`
rpath = false      # controls whether the compiler passes `-C rpath`
lto = false         # controls `-C lto` for binaries and staticlibs
debug-assertions = true # controls whether debug assertions are enabled
# Disabled because of https://github.com/rust-lang/cargo/issues/7359
#panic = "abort" # Call abort on panic https://github.com/rust-lang/rust/pull/32900

# The release profile, used for `cargo build --release`.
[profile.release]
opt-level = 3
debug = false
rpath = false
lto = "thin"
debug-assertions = false
#panic = "abort"<|MERGE_RESOLUTION|>--- conflicted
+++ resolved
@@ -35,20 +35,13 @@
 harness = false
 
 [features]
-<<<<<<< HEAD
-default = ["pci", "acpi", "smp"]
-=======
-default = ["pci", "acpi", "fsgsbase"]
->>>>>>> f5d1de1f
+default = ["pci", "acpi", "fsgsbase", "smp"]
 vga = []
 newlib = []
 pci = []
 acpi = []
-<<<<<<< HEAD
 smp = []
-=======
 fsgsbase = []
->>>>>>> f5d1de1f
 
 [dev-dependencies]
 x86 = { version = "0.34.*", default-features = false }
